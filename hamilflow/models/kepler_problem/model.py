"""Main module for Kepler problem."""

import math
from functools import cached_property, partial
from typing import TYPE_CHECKING

import numpy as np
import pandas as pd
from pydantic import BaseModel, Field, field_validator

from ...maths.trigonometrics import acos_with_shift
from .dynamics import tau_of_u_elliptic, tau_of_u_hyperbolic, tau_of_u_parabolic
from .numerics import u_of_tau

if TYPE_CHECKING:
    from collections.abc import Collection, Mapping

    from numpy import typing as npt
    from typing_extensions import Self


class Kepler2DSystem(BaseModel):
    r"""Definition of the Kepler problem.

    Potential:

    $$
    V(r) = - \frac{\alpha}{r}.
    $$

<<<<<<< HEAD
    For reference, if an object is orbiting our Sun, the constant $\alpha = G M_{\odot} ~ 1.327 \times 10^20 m^3/s^2$ in SI,
=======
    For reference, if an object is orbiting our Sun, the constant
    $\alpha = G M_{\odot} ~ 1.327×10^{20} \mathrm{m}^3/\mathrm{s}^2$ in SI,
>>>>>>> f990ea26
    which is also called 1 TCB, or 1 solar mass parameter. For computational stability, we recommend using
    TCB as the unit instead of the large SI values.

    !!! note "Units"

        When specifying the parameters of the system, be ware of the consistency of the units.

    :cvar alpha: the proportional constant of the potential energy.
    :cvar mass: the mass of the orbiting object
    """

    # TODO add repulsive alpha < 0
    alpha: float = Field(gt=0, default=1.0)
    mass: float = Field(gt=0, default=1.0)


class Kepler2DFI(BaseModel):
    r"""The first integrals for a Kepler problem.

    :cvar ene: the energy $E$
    :cvar angular_mom: the angular momentum $l$
    :cvar t0: the time $t_0$ at which the radial position is closest to 0, defaults to 0
    :cvar phi0: the angle $\phi_0$ at which the radial position is closest to 0, defaults to 0
    """

    ene: float = Field()
    angular_mom: float = Field()
    t0: float = Field(default=0)
    phi0: float = Field(ge=0, lt=2 * math.pi, default=0)

    # TODO process angular momentum = 0
    @field_validator("angular_mom")
    @classmethod
    def _angular_mom_non_zero(cls, v: float) -> float:
        if v == 0:
            msg = "Only non-zero angular momenta are supported"
            raise NotImplementedError(msg)
        return v


class Kepler2D:
    """Kepler problem in two dimensional space.

    :param system: the Kepler problem system specification
    :param first_integrals: the first integrals for the system.
    """

    def __init__(
        self,
        system: "Mapping[str, float]",
        first_integrals: "Mapping[str, float]",
    ) -> None:
        self.system = Kepler2DSystem.model_validate(system)

        first_integrals = dict(first_integrals)
        ene = first_integrals["ene"]
        minimal_ene = Kepler2D.minimal_ene(first_integrals["angular_mom"], system)
        if ene < minimal_ene:
            msg = f"Energy {ene} less than minimally allowed {minimal_ene}"
            raise ValueError(msg)

        self.first_integrals = Kepler2DFI.model_validate(first_integrals)

        if 0 <= self.ecc < 1:
            self.tau_of_u = partial(tau_of_u_elliptic, self.ecc)
        elif self.ecc == 1:
            self.tau_of_u = partial(tau_of_u_parabolic, self.ecc)
        elif self.ecc > 1:
            self.tau_of_u = partial(tau_of_u_hyperbolic, self.ecc)
        else:
            raise RuntimeError

    @classmethod
    def from_geometry(
        cls,
        system: "Mapping[str, float]",
        geometries: "Mapping[str, bool | float]",
    ) -> "Self":
        r"""Alternative initialiser from system and geometry specifications.

        Given the eccentricity $e$ and the conic section parameter $p$,
        $$l = \pm \sqrt{mp}\,,\quad E = (e^2-1) \left|E_\text{min}\right|\,.$$

        :param system: the Kepler problem system specification
        :param geometries: geometric specifications
            `positive_angular_mom`: whether the angular momentum is positive
            `ecc`: eccentricity of the conic section
            `parameter`: parameter of the conic section
        """
        mass, alpha = system["mass"], system["alpha"]
        positive_angular_mom = bool(geometries["positive_angular_mom"])
        ecc, parameter = (float(geometries[k]) for k in ["ecc", "parameter"])
        abs_angular_mom = math.sqrt(mass * parameter * alpha)
        # abs_minimal_ene = alpha / 2 / parameter: numerically unstable
        abs_minimal_ene = abs(cls.minimal_ene(abs_angular_mom, system))
        ene = (ecc**2 - 1) * abs_minimal_ene
        fi = {
            "ene": ene,
            "angular_mom": (
                abs_angular_mom if positive_angular_mom else -abs_angular_mom
            ),
        }
        return cls(system, fi)

    @staticmethod
    def minimal_ene(
        angular_mom: float,
        system: "Mapping[str, float]",
    ) -> float:
        r"""Minimal possible energy from the system specification and an angular momentum.

        $$ E_\text{min} = -\frac{m\alpha^2}{2l^2}\,. $$

        :param angular_mom: angular momentum
        :param system: system specification
        :return: minimal possible energy
        """
        mass, alpha = system["mass"], system["alpha"]
        return -mass * alpha**2 / (2 * angular_mom**2)

    @property
    def mass(self) -> float:
        """Mass $m$ from the system specification."""
        return self.system.mass

    @property
    def alpha(self) -> float:
        r"""Alpha $\alpha$ from the system specification."""
        return self.system.alpha

    @property
    def ene(self) -> float:
        """Energy $E$ of the Kepler problem."""
        return self.first_integrals.ene

    @property
    def angular_mom(self) -> float:
        """Angular momentum $l$ of the Kepler problem."""
        return self.first_integrals.angular_mom

    @property
    def t0(self) -> float:
        r"""t0 $t_0$ of the Kepler problem."""
        return self.first_integrals.t0

    @property
    def phi0(self) -> float:
        r"""phi0 $\phi_0$ of the Kepler problem."""
        return self.first_integrals.phi0

    @cached_property
    def period(self) -> float:
        r"""Period $T$ of the Kepler problem.

        For $E < 0$,
        $$ T = \pi \alpha \sqrt{-\frac{m}{2E^3}}\,. $$
        """
        if self.ene >= 0:
            msg = f"Only systems with energy < 0 have a period, got {self.ene}"
            raise TypeError(msg)
        return math.pi * self.alpha * math.sqrt(-self.mass / 2 / self.ene**3)

    # FIXME is it called parameter in English?
    @cached_property
    def parameter(self) -> float:
        r"""Conic section parameter of the Kepler problem.

        $$ p = \frac{l^2}{\alpha m}\,. $$
        """
        return self.angular_mom**2 / self.mass / self.alpha

    @cached_property
    def ecc(self) -> float:
        r"""Conic section eccentricity of the Kepler problem.

        $$ e = \sqrt{1 + \frac{2El}{\alpha^2 m}}\,. $$
        """
        return math.sqrt(
            1 + 2 * self.ene * self.angular_mom**2 / self.mass / self.alpha**2,
        )

    @cached_property
    def period_in_tau(self) -> float:
        r"""Period in the scaled time tau.

        $$ T_\tau = \frac{2\pi}{(1-e^2)^\frac{3}{2}}\,. $$
        """
        if self.ecc >= 1:
            msg = (
                f"Only systems with 0 <= eccentricity < 1 have a period, got {self.ecc}"
            )
            raise TypeError(
                msg,
            )
        return 2 * math.pi / (1 - self.ecc**2) ** 1.5

    @property
    def t_to_tau_factor(self) -> float:
        r"""Scale factor from t to tau.

        $$ \tau = \frac{\alpha^2 m}{|l|^3} (t-t_0)\,. $$
        """
        return abs(self.mass * self.alpha**2 / self.angular_mom**3)

    def tau(self, t: "Collection[float] | npt.ArrayLike") -> "npt.ArrayLike":
        r"""Give the scaled time tau from t.

        $$ \tau = \frac{\alpha^2 m}{|l|^3} (t-t_0)\,. $$
        """
        return (np.asarray(t) - self.t0) * self.t_to_tau_factor

    def u_of_tau(self, tau: "Collection[float] | npt.ArrayLike") -> "npt.ArrayLike":
        """Give the convenient radial inverse u from tau."""
        tau = np.asarray(tau)
        if self.ecc == 0:
            return np.zeros(tau.shape)
        else:
            if self.ecc < 1:
                p = self.period_in_tau
                r = tau % p
                tau = np.where(r <= p / 2, r, p - r)
            else:
                tau = np.abs(tau)
            return u_of_tau(self.ecc, tau)  # type: ignore [arg-type]

    def r_of_u(self, u: "Collection[float] | npt.ArrayLike") -> "npt.ArrayLike":
        r"""Give the radial r from u.

        $$ r = \frac{p}{u+1}\,. $$
        """
        return self.parameter / (np.asarray(u) + 1)

    def phi_of_u_tau(
        self,
        u: "Collection[float] | npt.ArrayLike",
        tau: "Collection[float] | npt.ArrayLike",
    ) -> "npt.ArrayLike":
        r"""Give the angular phi from u and tau.

        For $e = 0$,
        $$ \phi - \phi_0 = 2\pi \frac{\tau}{T_\tau}\,; $$
        For $e > 0$,
        $$ \cos(\phi - \phi_0) = \frac{u}{e}\,. $$
        """
        u, tau = np.asarray(u), np.asarray(tau)
        if self.ecc == 0:
            phi = 2 * math.pi * tau / self.period_in_tau
        else:
            if self.ecc < 1:
                shift = tau / self.period_in_tau
            else:
                shift = np.where(tau >= 0, 0, -np.pi)
            phi = acos_with_shift(u / self.ecc, shift)  # type: ignore [assignment]
        return phi + self.phi0

    def __call__(self, t: "Collection[float] | npt.ArrayLike") -> pd.DataFrame:
        """Give a DataFrame of tau, u, r and phi from t."""
        tau = self.tau(t)
        u = self.u_of_tau(tau)
        r = self.r_of_u(u)
        phi = self.phi_of_u_tau(u, tau)

        return pd.DataFrame({"t": t, "tau": tau, "u": u, "r": r, "phi": phi})<|MERGE_RESOLUTION|>--- conflicted
+++ resolved
@@ -28,12 +28,8 @@
     V(r) = - \frac{\alpha}{r}.
     $$
 
-<<<<<<< HEAD
-    For reference, if an object is orbiting our Sun, the constant $\alpha = G M_{\odot} ~ 1.327 \times 10^20 m^3/s^2$ in SI,
-=======
     For reference, if an object is orbiting our Sun, the constant
     $\alpha = G M_{\odot} ~ 1.327×10^{20} \mathrm{m}^3/\mathrm{s}^2$ in SI,
->>>>>>> f990ea26
     which is also called 1 TCB, or 1 solar mass parameter. For computational stability, we recommend using
     TCB as the unit instead of the large SI values.
 
